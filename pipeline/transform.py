"""Module to transform the data received from the Kafka cluster."""

from ast import literal_eval
from datetime import datetime, timedelta
import re


INVALID_DATE_THRESHOLD = datetime(1900, 1, 1, 0, 0, 0)
PREFIXES = ['mr', 'mrs', 'miss', 'ms', 'dr',
            'mr.', 'mrs.', 'miss.', 'ms.', 'dr.']


def timestamp_to_date(timestamp_ms: int | None) -> str | None:
    """Helper function that converts a timestamp in milliseconds
    since the Unix epoch to a date string in the form YYYY-MM-DD."""

    if timestamp_ms is None:
        return timestamp_ms
    return datetime.utcfromtimestamp(timestamp_ms / 1000).date()


def check_datetime_is_valid(dt: datetime) -> bool:
    """Helper function that returns True if a datetime is valid, i.e. each component
    in the datetime is within its appropriate range, or returns False if invalid."""

    if dt > datetime.now() or dt < INVALID_DATE_THRESHOLD:
        return False
    return True


def extract_datetime_from_string(input_string: str) -> datetime | None:
    """Helper function to extract a datetime object from a string that contains
    a datetime in the format 'YYYY-MM-DD HH:MM:SS.microseconds'."""
    pattern = r'\d{4}-\d{2}-\d{2} \d{2}:\d{2}:\d{2}\.\d+'
    match = re.search(pattern, input_string)
    try:
        datetime_obj = datetime.strptime(
            match.group(), '%Y-%m-%d %H:%M:%S.%f')
        if check_datetime_is_valid(datetime_obj):
            return datetime_obj
    except (ValueError, AttributeError):
        return None
    return None


def get_bike_serial_number_from_log_line(log_line: str) -> str | None:
    """Takes in a kafka log line, and returns the bike serial number if found."""

    log_line_dict = literal_eval(log_line.split('=')[1])
    if 'bike_serial' in log_line_dict.keys():
        return log_line_dict['bike_serial']
    return None


def get_email_from_log_line(log_line: str) -> str | None:
    """Helper function to extract an email address from a log line using if found."""

    log_line_dict = literal_eval(log_line.split('=')[1])
    return log_line_dict.get('email_address', None)


def get_rider_from_log_line(log_line: str) -> dict:
    """Takes in a kafka log line and returns a dictionary of rider data from it (excluding address).
    If any rider information is missing, this field is given as None in the returned dictionary."""

<<<<<<< HEAD
    rider = {}
=======
    user = {}

>>>>>>> 2e81feb5
    log_line_data = literal_eval(log_line.split('=')[1])

    # Obtain rider data from the log line directly
    rider['rider_id'] = int(log_line_data.get('user_id', -1))

    # If a full name is found in the log line, get the first and last name
    if log_line_data.get('name'):
<<<<<<< HEAD
        rider['first_name'] = log_line_data['name'].split()[0]
        rider['last_name'] = " ".join(log_line_data['name'].split()[1:])
=======
        name_parts = log_line_data['name'].split()
        name_no_prefix = [
            part for part in name_parts if part.lower() not in PREFIXES]
        full_name = ' '. join(name_no_prefix)
        user['first_name'] = full_name[:full_name.rfind(' ')]
        user['last_name'] = full_name.split()[-1]
    # If no name is found in the log line, set the first and last name to None
>>>>>>> 2e81feb5
    else:
        rider['first_name'] = None
        rider['last_name'] = None

    rider['birthdate'] = timestamp_to_date(
        log_line_data.get('date_of_birth', None))
    rider['height'] = int(log_line_data.get('height_cm', -1))
    rider['weight'] = int(log_line_data.get('weight_kg', -1))
    rider['email'] = get_email_from_log_line(log_line)
    rider['gender'] = log_line_data.get('gender', None)
    rider['account_created'] = timestamp_to_date(
        log_line_data.get('account_create_date', None))

    for key, val in rider.items():
        if val == -1:
            rider[key] = None

    return rider


def get_ride_data_from_log_line(log_line: str) -> dict:
    """
    Takes in a kafka log line and returns a dictionary of ride data from it (corresponding to
    non-auto-generated attributes in ride table in db). If a given field is not found, its value
    in the returned dictionary is given as None.
    """

    ride = {}

    log_line_data = literal_eval(log_line.split('=')[1])

    try:
        ride['rider_id'] = int(log_line_data['user_id'])
    except KeyError:
        ride['rider_id'] = None

    if extract_datetime_from_string(log_line):
        ride['start_time'] = (extract_datetime_from_string(
            log_line) - timedelta(seconds=0.5))
    else:
        ride['start_time'] = None

    return ride


def get_reading_data_from_log_line(reading: dict, log_line: str, start_time: datetime) -> dict:
    """
    Takes in a kafka log line, and transforms and appends reading data
    contained within it to the given reading dictionary.
    """
    if 'Ride' in log_line:
        try:
            reading['resistance'] = int(
                log_line.split(';')[-1].split('=')[1].strip())
        except IndexError:
            reading['resistance'] = None

        if extract_datetime_from_string(log_line) and \
                extract_datetime_from_string(log_line) > start_time:
            reading['elapsed_time'] = int((extract_datetime_from_string(
                log_line) - start_time).total_seconds())
        else:
            reading['elapsed_time'] = None

    elif 'Telemetry' in log_line:
        reading['heart_rate'] = int(
            log_line.split(';')[0].split('=')[1].strip())
        reading['power'] = float(log_line.split('=')[-1].strip())
        reading['rpm'] = int(log_line.split(';')[1].split('=')[1].strip())
    return reading


def get_address_from_log_line(log_line: str) -> dict:
    """Takes in a kafka log line and returns a dictionary of address data from it."""

    address = {}
    address_dict = literal_eval(log_line.split('=')[1])
    if 'address' not in address_dict.keys():
        address['first_line'] = None
        address['second_line'] = None
        address['city'] = None
        address['postcode'] = None
        return address

    address_string = address_dict['address']
    address_lines = address_string.split(',')
    address['first_line'] = address_lines[0].strip()
    address['city'] = address_lines[-2].strip()
    address['postcode'] = address_lines[-1].strip()

    if len(address_lines) == 4:
        address['second_line'] = address_lines[1].strip()
    else:
        address['second_line'] = None
    return address


if __name__ == "__main__":
    pass<|MERGE_RESOLUTION|>--- conflicted
+++ resolved
@@ -63,12 +63,9 @@
     """Takes in a kafka log line and returns a dictionary of rider data from it (excluding address).
     If any rider information is missing, this field is given as None in the returned dictionary."""
 
-<<<<<<< HEAD
+
     rider = {}
-=======
-    user = {}
-
->>>>>>> 2e81feb5
+    
     log_line_data = literal_eval(log_line.split('=')[1])
 
     # Obtain rider data from the log line directly
@@ -76,18 +73,9 @@
 
     # If a full name is found in the log line, get the first and last name
     if log_line_data.get('name'):
-<<<<<<< HEAD
         rider['first_name'] = log_line_data['name'].split()[0]
         rider['last_name'] = " ".join(log_line_data['name'].split()[1:])
-=======
-        name_parts = log_line_data['name'].split()
-        name_no_prefix = [
-            part for part in name_parts if part.lower() not in PREFIXES]
-        full_name = ' '. join(name_no_prefix)
-        user['first_name'] = full_name[:full_name.rfind(' ')]
-        user['last_name'] = full_name.split()[-1]
-    # If no name is found in the log line, set the first and last name to None
->>>>>>> 2e81feb5
+
     else:
         rider['first_name'] = None
         rider['last_name'] = None
