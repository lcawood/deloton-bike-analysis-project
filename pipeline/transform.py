"""Module to transform the data received from the Kafka cluster."""

from ast import literal_eval
from datetime import datetime, timedelta
import re


INVALID_DATE_THRESHOLD = datetime(1900, 1, 1, 0, 0, 0)
PREFIXES = ['mr', 'mrs', 'miss', 'ms', 'dr',
            'mr.', 'mrs.', 'miss.', 'ms.', 'dr.']


def timestamp_to_date(timestamp_ms: int | None) -> str | None:
    """Helper function that converts a timestamp in milliseconds
    since the Unix epoch to a date string in the form YYYY-MM-DD."""

    if timestamp_ms is None:
        return timestamp_ms
    return datetime.utcfromtimestamp(timestamp_ms / 1000).date()


def check_datetime_is_valid(dt: datetime) -> bool:
    """Helper function that returns True if a datetime is valid, i.e. each component
    in the datetime is within its appropriate range, or returns False if invalid."""

    if dt > datetime.now() or dt < INVALID_DATE_THRESHOLD:
        return False
    return True


def extract_datetime_from_string(input_string: str) -> datetime | None:
    """Helper function to extract a datetime object from a string that contains
    a datetime in the format 'YYYY-MM-DD HH:MM:SS.microseconds'."""
    datetime_str = " ".join(input_string.split(" ")[:2])
    try:
        datetime_obj = datetime.strptime(
            datetime_str, '%Y-%m-%d %H:%M:%S.%f')
        if check_datetime_is_valid(datetime_obj):
            return datetime_obj
    except (ValueError, AttributeError):
        return None
    return None


def get_bike_serial_number_from_log_line(log_line: str) -> str | None:
    """Takes in a kafka log line, and returns the bike serial number if found."""

    log_line_dict = literal_eval(log_line.split('=')[1])
    return log_line_dict.get('bike_serial')


def get_email_from_log_line(log_line: str) -> str | None:
    """Helper function to extract an email address from a log line using if found."""

    log_line_dict = literal_eval(log_line.split('=')[1])
    return log_line_dict.get('email_address')


def get_rider_from_log_line(log_line: str) -> dict:
    """Takes in a kafka log line and returns a dictionary of rider data from it (excluding address).
    If any rider information is missing, this field is given as None in the returned dictionary."""

    rider = {}
    log_line_data = literal_eval(log_line.split('=')[1])

    # Obtain rider data from the log line directly
    rider['rider_id'] = int(log_line_data.get('user_id', -1))

<<<<<<< HEAD
    name =log_line_data.get('name')
    if name:
        name_parts = name.split()
        if name_parts[0].lower() in PREFIXES:
            name = ' '.join(name_parts[1:])

        rider['first_name'] = name[:name.rfind(' ')]
        rider['last_name'] = name.split()[-1]
=======
    # If a full name is found in the log line, get the first and last name
    if log_line_data.get('name'):
        rider['first_name'] = log_line_data['name'].split()[0]
        rider['last_name'] = " ".join(log_line_data['name'].split()[1:])
 
>>>>>>> 12d91f13
    else:
        rider['first_name'] = None
        rider['last_name'] = None

    rider['birthdate'] = timestamp_to_date(
        log_line_data.get('date_of_birth', None))

    rider['height'] = int(log_line_data.get('height_cm', -1))
    rider['weight'] = int(log_line_data.get('weight_kg', -1))
    rider['email'] = get_email_from_log_line(log_line)

    if log_line_data.get('gender') and \
            log_line_data.get('gender').lower() not in ['male', 'female']:
        rider['gender'] = 'other'
    elif log_line_data.get('gender') and \
            log_line_data.get('gender').lower() in ['male', 'female']:
        rider['gender'] = log_line_data.get('gender')
    else:
        rider['gender'] = None

    rider['account_created'] = timestamp_to_date(
        log_line_data.get('account_create_date', None))

    for key, val in rider.items():
        if val == -1:
            rider[key] = None

    return rider


def get_ride_data_from_log_line(log_line: str) -> dict:
    """
    Takes in a kafka log line and returns a dictionary of ride data from it (corresponding to
    non-auto-generated attributes in ride table in db). If a given field is not found, its value
    in the returned dictionary is given as None.
    """

    ride = {}

    log_line_data = literal_eval(log_line.split('=')[1])

    try:
        ride['rider_id'] = int(log_line_data['user_id'])
    except KeyError:
        ride['rider_id'] = None

    log_datetime = extract_datetime_from_string(log_line)
    if log_datetime:
        ride['start_time'] = (log_datetime - timedelta(seconds=0.5))
    else:
        ride['start_time'] = None

    return ride


def get_reading_data_from_log_line(reading: dict, log_line: str, start_time: datetime) -> dict:
    """
    Takes in a kafka log line, and transforms and appends reading data
    contained within it to the given reading dictionary.
    """

    if 'Ride' in log_line:
        try:
            reading['resistance'] = int(
                log_line.split(';')[-1].split('=')[1].strip())
        except IndexError:
            reading['resistance'] = None

        log_datetime = extract_datetime_from_string(log_line)
        if log_datetime and log_datetime > start_time:
            reading['elapsed_time'] = int((log_datetime - start_time).total_seconds())
        else:
            reading['elapsed_time'] = None

    elif 'Telemetry' in log_line:
        str_attributes = log_line.split(';')
        reading['heart_rate'] = int(
            str_attributes[0].split('=')[1].strip())
        reading['power'] = float(log_line.split('=')[-1].strip())
        reading['rpm'] = int(str_attributes[1].split('=')[1].strip())
        
    return reading


def get_address_from_log_line(log_line: str) -> dict:
    """Takes in a kafka log line and returns a dictionary of address data from it."""

    address = {}
    address_dict = literal_eval(log_line.split('=')[1])
    if 'address' not in address_dict.keys():
        address['first_line'] = None
        address['second_line'] = None
        address['city'] = None
        address['postcode'] = None
        return address

    address_string = address_dict['address']
    address_lines = address_string.split(',')
    address['first_line'] = address_lines[0].strip()
    address['city'] = address_lines[-2].strip()
    address['postcode'] = address_lines[-1].strip()

    if len(address_lines) == 4:
        address['second_line'] = address_lines[1].strip()
    else:
        address['second_line'] = None
    return address


if __name__ == "__main__":
    pass<|MERGE_RESOLUTION|>--- conflicted
+++ resolved
@@ -66,7 +66,6 @@
     # Obtain rider data from the log line directly
     rider['rider_id'] = int(log_line_data.get('user_id', -1))
 
-<<<<<<< HEAD
     name =log_line_data.get('name')
     if name:
         name_parts = name.split()
@@ -75,13 +74,6 @@
 
         rider['first_name'] = name[:name.rfind(' ')]
         rider['last_name'] = name.split()[-1]
-=======
-    # If a full name is found in the log line, get the first and last name
-    if log_line_data.get('name'):
-        rider['first_name'] = log_line_data['name'].split()[0]
-        rider['last_name'] = " ".join(log_line_data['name'].split()[1:])
- 
->>>>>>> 12d91f13
     else:
         rider['first_name'] = None
         rider['last_name'] = None
