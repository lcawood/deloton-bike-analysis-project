--- conflicted
+++ resolved
@@ -82,13 +82,7 @@
 
     rider['birthdate'] = timestamp_to_date(
         log_line_data.get('date_of_birth', None))
-<<<<<<< HEAD
-    rider['height'] = int(log_line_data.get('height_cm', -1))
-    rider['weight'] = int(log_line_data.get('weight_kg', -1))
-    rider['email'] = get_email_from_log_line(log_line)
-    rider['gender'] = log_line_data.get('gender', None)
-    rider['account_created'] = timestamp_to_date(
-=======
+
     user['height'] = int(log_line_data.get('height_cm', -1))
     user['weight'] = int(log_line_data.get('weight_kg', -1))
     user['email'] = get_email_from_log_line(log_line)
@@ -103,7 +97,6 @@
         user['gender'] = None
 
     user['account_created'] = timestamp_to_date(
->>>>>>> 6f07f166
         log_line_data.get('account_create_date', None))
 
     for key, val in rider.items():
