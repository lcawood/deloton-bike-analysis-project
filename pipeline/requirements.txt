--- conflicted
+++ resolved
@@ -2,10 +2,6 @@
 pytest
 confluent-kafka
 python-dotenv
-<<<<<<< HEAD
-psycopg2
-spacy
-=======
 boto3
 pytest-cov
->>>>>>> fb62fc60
+spacy