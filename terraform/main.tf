terraform {
  required_providers {
    aws = {
      source  = "hashicorp/aws"
      version = "~> 4.16"
    }
  }

  required_version = ">= 1.2.0"
}

provider "aws" {
  region  = "eu-west-2"
}

resource "aws_security_group" "c9_velo_securitygroup" {
  name        = "c9_velo_securitygroup"
  description = "Allow TLS inbound traffic"
  vpc_id      = "vpc-04423dbb18410aece"

  ingress {
    description      = "TLS from VPC"
    from_port        = 5432
    to_port          = 5432
    protocol         = "tcp"
    cidr_blocks      = ["0.0.0.0/0"] 
  }

  tags = {
    Name = "c9_velo_securitygroup"
  }
}

resource "aws_db_instance" "c9_velo_deloton" {
  allocated_storage = 10
  identifier = "c9-velo-deloton"
  publicly_accessible = true
  engine = "postgres"
  engine_version = "15.3"
  instance_class = "db.t3.micro"
  username = var.database_username
  password = var.database_password
  skip_final_snapshot = true 
  availability_zone = "eu-west-2b"
  performance_insights_enabled = false

  db_subnet_group_name = "public_subnet_group"
  
  vpc_security_group_ids = [aws_security_group.c9_velo_securitygroup.id]
}


<<<<<<< HEAD
=======
# ECR for Daily Report

resource "aws_ecr_repository" "c9_deloton_daily_report_t" {
  name                 = "c9-deloton-daily-report-t"
  image_tag_mutability = "MUTABLE"
}

>>>>>>> eb7b051d

# Report: Lambda Role and Permissions

resource "aws_iam_role" "c9_deloton_lambda_report_role" {
name   = "c9-deloton-lambda-report-role"
assume_role_policy = <<EOF
{
 "Version": "2012-10-17",
 "Statement": [
   {
     "Action": "sts:AssumeRole",
     "Principal": {
       "Service": "lambda.amazonaws.com"
     },
     "Effect": "Allow",
     "Sid": ""
   }
 ]
}
EOF
}

resource "aws_iam_policy" "iam_policy_for_lambda" {
 
 name         = "aws_iam_policy_for_terraform_aws_lambda_role"
 path         = "/"
 description  = "AWS IAM Policy for managing aws lambda role"
 policy = <<EOF
{
 "Version": "2012-10-17",
 "Statement": [
   {
     "Action": [
       "logs:CreateLogGroup",
       "logs:CreateLogStream",
       "logs:PutLogEvents"
     ],
     "Resource": "arn:aws:logs:*:*:*",
     "Effect": "Allow"
   }
 ]
}
EOF
}

resource "aws_iam_role_policy_attachment" "attach_iam_policy_to_iam_role" {
 role        = aws_iam_role.c9_deloton_lambda_report_role.name
 policy_arn  = aws_iam_policy.iam_policy_for_lambda.arn
}


#Report : Lambda 

resource "aws_lambda_function" "c9-deloton-lambda-report-t" {
    function_name = "c9-deloton-lambda-report-t"
    role = aws_iam_role.c9_deloton_lambda_report_role.arn
<<<<<<< HEAD
    image_uri = "129033205317.dkr.ecr.eu-west-2.amazonaws.com/c9-deloton-daily-report:latest"
=======
    image_uri = "129033205317.dkr.ecr.eu-west-2.amazonaws.com/c9-deloton-daily-report-t:latest"
>>>>>>> eb7b051d
    package_type  = "Image"
    timeout = 15
    environment {
      variables = {
      DATABASE_IP = "${var.database_ip}",
      DATABASE_NAME ="${var.database_name}",
      DATABASE_PASSWORD = "${var.database_password}",
      DATABASE_PORT ="${var.database_port}",
      DATABASE_USERNAME = "${var.database_username}",
      AWS_ACCESS = "${var.aws_access_key_id}",
      AWS_SECRET_ACCESS = "${var.aws_secret_access_key}"
    }
}
}


# Report : Step Function Permissions

resource "aws_iam_role" "iam_for_sfn" {
  name = "stepFunctionSampleStepFunctionExecutionIAM"

  assume_role_policy = <<EOF
{
  "Version": "2012-10-17",
  "Statement": [
    {
      "Effect": "Allow",
      "Principal": {
        "Service": "states.amazonaws.com"
      },
      "Action": "sts:AssumeRole"
    }
  ]
}
EOF
}

resource "aws_iam_policy" "policy_publish_ses" {
  name        = "stepFunctionSampleSESInvocationPolicy"

  policy = <<EOF
{
    "Version": "2012-10-17",
    "Statement": [
        {
            "Sid": "VisualEditor0",
            "Effect": "Allow",
            "Action": [
              "SES:SendEmail"
            ],
            "Resource": "*"
        }
    ]
}
EOF
}

resource "aws_iam_policy" "policy_invoke_lambda" {
  name        = "stepFunctionSampleLambdaFunctionInvocationPolicy"

  policy = <<EOF
{
    "Version": "2012-10-17",
    "Statement": [
        {
            "Sid": "VisualEditor0",
            "Effect": "Allow",
            "Action": [
                "lambda:InvokeFunction",
                "lambda:InvokeAsync"
            ],
            "Resource": "*"
        }
    ]
}
EOF
}

// Attach policy to IAM Role for Step Function
resource "aws_iam_role_policy_attachment" "iam_for_sfn_attach_policy_invoke_lambda" {
  role       = "${aws_iam_role.iam_for_sfn.name}"
  policy_arn = "${aws_iam_policy.policy_invoke_lambda.arn}"
}

resource "aws_iam_role_policy_attachment" "iam_for_sfn_attach_policy_publish_ses" {
  role       = "${aws_iam_role.iam_for_sfn.name}"
  policy_arn = "${aws_iam_policy.policy_publish_ses.arn}"
}



#Report: Step function


resource "aws_sfn_state_machine" "c9_deloton_report_fsm_t" {
  name     = "c9-deloton-report-fsm-t"
  role_arn = "${aws_iam_role.iam_for_sfn.arn}"

  definition = <<EOF
{
  "Comment": "A description of my state machine",
  "StartAt": "Lambda Invoke",
  "States": {
    "Lambda Invoke": {
      "Type": "Task",
      "Resource": "arn:aws:states:::lambda:invoke",
      "OutputPath": "$.Payload",
      "Parameters": {
        "FunctionName":  "${aws_lambda_function.c9-deloton-lambda-report-t.arn}"
      },
      "Retry": [
        {
          "ErrorEquals": [
            "Lambda.ServiceException",
            "Lambda.AWSLambdaException",
            "Lambda.SdkClientException",
            "Lambda.TooManyRequestsException"
          ],
          "IntervalSeconds": 1,
          "MaxAttempts": 3,
          "BackoffRate": 2
        }
      ],
      "Next": "SendEmail"
    },
    "SendEmail": {
      "Type": "Task",
      "End": true,
      "Parameters": {
        "Content": {
          "Simple": {
            "Body": {
              "Html": {
                "Data.$": "$.body"
              }
            },
            "Subject": {
              "Data": "Daily Report"
            }
          }
        },
        "Destination": {
          "ToAddresses": [
            "trainee.charlie.dean@sigmalabs.co.uk"
          ]
        },
        "FromEmailAddress": "trainee.charlie.dean@sigmalabs.co.uk"
      },
      "Resource": "arn:aws:states:::aws-sdk:sesv2:sendEmail"
    }
  }
}
EOF
}

# Report: EventBridge scheduler roles and permissions


# Create a role to attach the policy to
resource "aws_iam_role" "iam_for_sfn_2" {
  name = "stepFunctionSampleStepFunctionExecutionIAM_2"

  assume_role_policy = <<EOF
{
  "Version": "2012-10-17",
  "Statement": [
    {
      "Effect": "Allow",
      "Principal": {
        "Service": "states.amazonaws.com"
      },
      "Action": "sts:AssumeRole"
    },
    {
      "Effect": "Allow",
      "Principal": {
          "Service": "scheduler.amazonaws.com"
      },
      "Action": "sts:AssumeRole"
      }
    ]
}
EOF
}

## Attaching a step function to the schedule ##

# Create a resource that allows running step functions
resource "aws_iam_policy" "step-function-policy" {
    name = "ExecuteStepFunctions_Charlie"
    policy = jsonencode({
    "Version": "2012-10-17",
    "Statement": [
        {
            "Effect": "Allow",
            "Action": [
                "states:StartExecution"
            ],
            "Resource": [
                aws_sfn_state_machine.c9_deloton_report_fsm_t.arn
            ]
        }
    ]
})
}

#Report : EventBridge Schedule

# Attach the policy to the role
resource "aws_iam_role_policy_attachment" "attach-execution-policy" {
  role       = aws_iam_role.iam_for_sfn_2.name
  policy_arn = aws_iam_policy.step-function-policy.arn
}

resource "aws_scheduler_schedule" "c9_deloton_report_schedule_t" {
  name        = "c9-deloton-report-schedule-t"
  group_name  = "default"

  flexible_time_window {
    maximum_window_in_minutes = 15
    mode = "FLEXIBLE"
  }
  schedule_expression_timezone = "Europe/London"
  schedule_expression = "cron(30 09 * * ? *)" 

  target{
    arn = aws_sfn_state_machine.c9_deloton_report_fsm_t.arn
    role_arn = aws_iam_role.iam_for_sfn_2.arn
    input = jsonencode({
      Payload = "Hello, ServerlessLand!"
    })
  }
}<|MERGE_RESOLUTION|>--- conflicted
+++ resolved
@@ -50,8 +50,6 @@
 }
 
 
-<<<<<<< HEAD
-=======
 # ECR for Daily Report
 
 resource "aws_ecr_repository" "c9_deloton_daily_report_t" {
@@ -59,7 +57,6 @@
   image_tag_mutability = "MUTABLE"
 }
 
->>>>>>> eb7b051d
 
 # Report: Lambda Role and Permissions
 
@@ -116,11 +113,7 @@
 resource "aws_lambda_function" "c9-deloton-lambda-report-t" {
     function_name = "c9-deloton-lambda-report-t"
     role = aws_iam_role.c9_deloton_lambda_report_role.arn
-<<<<<<< HEAD
-    image_uri = "129033205317.dkr.ecr.eu-west-2.amazonaws.com/c9-deloton-daily-report:latest"
-=======
     image_uri = "129033205317.dkr.ecr.eu-west-2.amazonaws.com/c9-deloton-daily-report-t:latest"
->>>>>>> eb7b051d
     package_type  = "Image"
     timeout = 15
     environment {
