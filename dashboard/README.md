# Deleton Bike Analysis Dashboard

This folder contains all code and resources required to create a Streamlit dashboard from the data generated in the pipeline file. The files in this folder are used to connect to the database, make visualisations and deploy them to a Streamlit app.

## 🛠️ Getting Setup

- It is recommended before stating any installations that you make a new virtual environment (`venv`).

- A new environment will be required for each folder in this repository.

- Install all requirements for this folder by running `pip3 install -r requirements.txt`.

- You need a database called `postgres`.
<<<<<<< HEAD

## 🏃 Running the dashboard locally

To run locally use the command `streamlit run dashboard.py`
Required env variables (NEED TO VERIFY):
=======
>>>>>>> 6a6ef1fc

## 🔐 Environment Variables
- Create a `.env` file with the following information:
- `DATABASE_IP` -> ARN to your AWS RDS.
- `DATABASE_NAME` -> Name of your database.
- `DATABASE_USERNAME` -> Your database username.
- `DATABASE_PASSWORD` -> Password to access your database.
- `DATABASE_PORT` -> Port used to access the database.

<<<<<<< HEAD
=======

## 🏃 Running the dashboard locally

To run locally use the command `streamlit run dashboard.py`

>>>>>>> 6a6ef1fc
## 📊 Wireframe

Collapsed:
![Dashboard wireframe design (collapsed)](./../diagrams/Dashboard_Wireframe_Collapsed.png)

Expanded:
![Dashboard wireframe design (expanded)](./../diagrams/Dashboard_Wireframe_Expanded.png)<|MERGE_RESOLUTION|>--- conflicted
+++ resolved
@@ -11,14 +11,6 @@
 - Install all requirements for this folder by running `pip3 install -r requirements.txt`.
 
 - You need a database called `postgres`.
-<<<<<<< HEAD
-
-## 🏃 Running the dashboard locally
-
-To run locally use the command `streamlit run dashboard.py`
-Required env variables (NEED TO VERIFY):
-=======
->>>>>>> 6a6ef1fc
 
 ## 🔐 Environment Variables
 - Create a `.env` file with the following information:
@@ -28,14 +20,11 @@
 - `DATABASE_PASSWORD` -> Password to access your database.
 - `DATABASE_PORT` -> Port used to access the database.
 
-<<<<<<< HEAD
-=======
 
 ## 🏃 Running the dashboard locally
 
 To run locally use the command `streamlit run dashboard.py`
 
->>>>>>> 6a6ef1fc
 ## 📊 Wireframe
 
 Collapsed:
